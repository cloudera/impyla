# Copyright 2014 Cloudera Inc.
#
# Licensed under the Apache License, Version 2.0 (the "License");
# you may not use this file except in compliance with the License.
# You may obtain a copy of the License at
#
#     http://www.apache.org/licenses/LICENSE-2.0
#
# Unless required by applicable law or agreed to in writing, software
# distributed under the License is distributed on an "AS IS" BASIS,
# WITHOUT WARRANTIES OR CONDITIONS OF ANY KIND, either express or implied.
# See the License for the specific language governing permissions and
# limitations under the License.

from __future__ import absolute_import, print_function

import os
import sys
import six
from six.moves import map
from six.moves import range

from impala.error import RPCError, QueryStateError, DisconnectedError
from impala._rpc import thrift_util
from impala._thrift_api.beeswax import (
    TTransportException, TBinaryProtocol,
    TApplicationException, BeeswaxService, ImpalaService, TStatus, TStatusCode,
    TExecStats, ThriftClient)


class RpcStatus:
    """Convenience enum to describe Rpc return statuses"""
    OK = 0
    ERROR = 1


def __options_to_string_list(set_query_options):
    return ["%s=%s" % (k, v) for (k, v) in six.iteritems(set_query_options)]


def build_default_query_options_dict(service):
    # The default query options are retrieved from a hs2_client call, and are
    # dependent on the impalad to which a connection has been established. They
    # need to be refreshed each time a connection is made. This is particularly
    # helpful when there is a version mismatch between the shell and the
    # impalad.
    try:
        get_default_query_options = service.get_default_configuration(False)
    except:
        return {}
    rpc_result = __do_rpc(lambda: get_default_query_options)
    options, status = rpc_result
    if status != RpcStatus.OK:
        raise RPCError("Unable to retrieve default query options")
    return options


def build_summary_table(summary, idx, is_fragment_root, indent_level, output):
    """Direct translation of Coordinator::PrintExecSummary() to recursively
    build a list of rows of summary statistics, one per exec node

    summary: the TExecSummary object that contains all the summary data

    idx: the index of the node to print

    is_fragment_root: true if the node to print is the root of a fragment (and
    therefore feeds into an exchange)

    indent_level: the number of spaces to print before writing the node's
    label, to give the appearance of a tree. The 0th child of a node has the
    same indent_level as its parent. All other children have an indent_level of
    one greater than their parent.

    output: the list of rows into which to append the rows produced for this
    node and its children.

    Returns the index of the next exec node in summary.exec_nodes that should
    be processed, used internally to this method only.
    """
    attrs = ["latency_ns", "cpu_time_ns", "cardinality", "memory_used"]

    # Initialise aggregate and maximum stats
    agg_stats, max_stats = TExecStats(), TExecStats()
    for attr in attrs:
        setattr(agg_stats, attr, 0)
        setattr(max_stats, attr, 0)

    node = summary.nodes[idx]
    for stats in node.exec_stats:
        for attr in attrs:
            val = getattr(stats, attr)
            if val is not None:
                setattr(agg_stats, attr, getattr(agg_stats, attr) + val)
                setattr(max_stats, attr, max(getattr(max_stats, attr), val))

    if len(node.exec_stats) > 0:
        avg_time = agg_stats.latency_ns / len(node.exec_stats)
    else:
        avg_time = 0

    # If the node is a broadcast-receiving exchange node, the cardinality of
    # rows produced is the max over all instances (which should all have
    # received the same number of rows). Otherwise, the cardinality is the sum
    # over all instances which process disjoint partitions.
    if node.is_broadcast and is_fragment_root:
        cardinality = max_stats.cardinality
    else:
        cardinality = agg_stats.cardinality

    est_stats = node.estimated_stats
    label_prefix = ""
    if indent_level > 0:
        label_prefix = "|"
        if is_fragment_root:
            label_prefix += "    " * indent_level
        else:
            label_prefix += "--" * indent_level

    def prettyprint(val, units, divisor):
        for unit in units:
            if val < divisor:
                if unit == units[0]:
                    return "%d%s" % (val, unit)
                else:
                    return "%3.2f%s" % (val, unit)
            val /= divisor

    def prettyprint_bytes(byte_val):
        return prettyprint(
            byte_val, [' B', ' KB', ' MB', ' GB', ' TB'], 1024.0)

    def prettyprint_units(unit_val):
        return prettyprint(unit_val, ["", "K", "M", "B"], 1000.0)

    def prettyprint_time(time_val):
        return prettyprint(time_val, ["ns", "us", "ms", "s"], 1000.0)

    row = [label_prefix + node.label,
           len(node.exec_stats),
           prettyprint_time(avg_time),
           prettyprint_time(max_stats.latency_ns),
           prettyprint_units(cardinality),
           prettyprint_units(est_stats.cardinality),
           prettyprint_bytes(max_stats.memory_used),
           prettyprint_bytes(est_stats.memory_used),
           node.label_detail]

    output.append(row)
    try:
        sender_idx = summary.exch_to_sender_map[idx]
        # This is an exchange node, so the sender is a fragment root, and
        # should be printed next.
        build_summary_table(summary, sender_idx, True, indent_level, output)
    except (KeyError, TypeError):
        # Fall through if idx not in map, or if exch_to_sender_map itself is
        # not set
        pass

    idx += 1
    if node.num_children > 0:
        first_child_output = []
        idx = build_summary_table(summary, idx, False, indent_level,
                                  first_child_output)
        for child_idx in range(1, node.num_children):
            # All other children are indented (we only have 0, 1 or 2 children
            # for every exec node at the moment)
            idx = build_summary_table(summary, idx, False, indent_level + 1,
                                      output)
        output += first_child_output
    return idx


def connect_to_impala(host, port, timeout=45, use_ssl=False, ca_cert=None,
                      username=None, password=None, kerberos_service_name='impala',
                      auth_mechanism=None):
    sock = thrift_util.get_socket(host, port, use_ssl, ca_cert)
    if six.PY2:
        sock.setTimeout(timeout * 1000.)
    elif six.PY3:
        sock.set_timeout(timeout * 1000.)
    transport = thrift_util.get_transport(sock, host, kerberos_service_name, auth_mechanism,
        username, password)
    transport.open()
    protocol = TBinaryProtocol(transport)
    if six.PY2:
        # ThriftClient == ImpalaService.Client
        service = ThriftClient(protocol)
    elif six.PY3:
        # ThriftClient == TClient
        service = ThriftClient(ImpalaService, protocol)
    return service
    # We get a TApplicationException if the transport is valid, but the RPC
    # does not exist.


def ping(service):
    result = service.PingImpalaService()
    return result.version


<<<<<<< HEAD
def _get_transport(sock, host, use_ldap, ldap_user, ldap_password,
                   use_kerberos, kerberos_service_name):
    # based on the Impala shell impl
    if not use_ldap and not use_kerberos:
        return TBufferedTransport(sock)
    
    import sasl
    from thrift_sasl import TSaslClientTransport

    def sasl_factory():
        sasl_client = sasl.Client()
        sasl_client.setAttr("host", host)
        if use_ldap:
            sasl_client.setAttr("username", ldap_user)
            sasl_client.setAttr("password", ldap_password)
        else:
            sasl_client.setAttr("service", kerberos_service_name)
        sasl_client.init()
        return sasl_client

    if use_kerberos:
        return TSaslClientTransport(sasl_factory, "GSSAPI", sock)
    else:
        return TSaslClientTransport(sasl_factory, "PLAIN", sock)


=======
>>>>>>> 0d8a2ad4
def close_service(service):
    service._iprot.trans.close()


def reconnect(service):
    service._iprot.trans.close()
    service._iprot.trans.open()


def create_beeswax_query(query_str, user, set_query_options):
    """Create a beeswax query object from a query string"""
    # TODO: Pass is actual set_query_options
    query = BeeswaxService.Query()
    query.hadoop_user = user
    query.query = query_str
    query.configuration = __options_to_string_list(set_query_options)
    return query


def execute_statement(service, query):
    rpc_result = __do_rpc(lambda: service.query(query))
    last_query_handle, status = rpc_result
    if status != RpcStatus.OK:
        raise RPCError("Error executing the query")
    return last_query_handle


def fetch_internal(service, last_query_handle, buffer_size):
    """Fetch all the results.

    This function serves a generator to create an iterable of the results.
    Result rows are passed to the shell.
    """
    result_rows = []
    while True:
        rpc_result = __do_rpc(
            lambda: service.fetch(last_query_handle, False, buffer_size))

        result, status = rpc_result

        if status != RpcStatus.OK:
            raise RPCError()

        result_rows.extend(result.data)

        if len(result_rows) >= buffer_size or not result.has_more:
            rows = [row.split('\t') for row in result_rows]
            return rows


def close_insert(service, last_query_handle):
    """Fetches the results of an INSERT query"""
    rpc_result = __do_rpc(
        lambda: service.CloseInsert(last_query_handle))
    insert_result, status = rpc_result

    if status != RpcStatus.OK:
        raise RPCError()

    num_rows = sum([int(k) for k in list(insert_result.rows_appended.values())])
    return num_rows


def close_query(service, last_query_handle):
    """Close the query handle"""
    # Make closing a query handle idempotent
    rpc_result = __do_rpc(lambda: service.close(last_query_handle))
    _, status = rpc_result
    return status == RpcStatus.OK


def cancel_query(service, last_query_handle):
    """Cancel a query on a keyboard interrupt from the shell."""
    # Cancel sets query_state to EXCEPTION before calling cancel() in the
    # co-ordinator, so we don't need to wait.
    rpc_result = __do_rpc(lambda: service.Cancel(last_query_handle))
    _, status = rpc_result
    return status == RpcStatus.OK


def get_query_state(service, last_query_handle):
    rpc_result = __do_rpc(
        lambda: service.get_state(last_query_handle))
    state, status = rpc_result
    if status != RpcStatus.OK:
        return "EXCEPTION"
    return state


def get_runtime_profile(service, last_query_handle):
    rpc_result = __do_rpc(
        lambda: service.GetRuntimeProfile(last_query_handle))
    profile, status = rpc_result
    if status == RpcStatus.OK and profile:
        return profile


def get_summary(service, last_query_handle):
    """Calls GetExecSummary() for the last query handle"""
    rpc_result = __do_rpc(
        lambda: service.GetExecSummary(last_query_handle))
    summary, status = rpc_result
    if status == RpcStatus.OK and summary:
        return summary
    return None


def __do_rpc(rpc):
    """Executes the provided callable."""
    # if not self.connected:
    #     raise DisconnectedError(
    #         "Not connected (use CONNECT to establish a connection)")
    #     return None, RpcStatus.ERROR
    try:
        ret = rpc()
        status = RpcStatus.OK
        # TODO: In the future more advanced error detection/handling can be
        # done based on the TStatus return value. For now, just print any
        # error(s) that were encountered and validate the result of the
        # operation was a success.
        if ret is not None and isinstance(ret, TStatus):
            if ret.status_code != TStatusCode.OK:
                print((ret.error_msgs))
                if ret.error_msgs:
                    raise RPCError('RPC Error: %s' % '\n'.join(ret.error_msgs))
                status = RpcStatus.ERROR
        return ret, status
    except BeeswaxService.QueryNotFoundException:
        raise QueryStateError('Error: Stale query handle')
    # beeswaxException prints out the entire object, printing
    # just the message is far more readable/helpful.
    except BeeswaxService.BeeswaxException as b:
        raise RPCError("ERROR: %s" % (b.message))
    except TTransportException as e:
        # issue with the connection with the impalad
        raise DisconnectedError("Error communicating with impalad: %s" % e)
    except TApplicationException as t:
        raise RPCError("Application Exception : %s" % (t))
    return None, RpcStatus.ERROR


def get_column_names(service, last_query_handle):
    rpc_result = __do_rpc(
        lambda: service.get_results_metadata(last_query_handle))
    metadata, _ = rpc_result
    if metadata is not None:
        return [fs.name for fs in metadata.schema.fieldSchemas]


def get_results_metadata(service, last_query_handle):
    rpc_result = __do_rpc(
        lambda: service.get_results_metadata(last_query_handle))
    metadata, _ = rpc_result
    if metadata is not None:
        return metadata.schema.fieldSchemas


def expect_result_metadata(query_str):
    """ Given a query string, return True if impalad expects result metadata"""
    excluded_query_types = ['use', 'alter', 'drop', 'create', 'insert']
    if True in set(map(query_str.startswith, excluded_query_types)):
        return False
    return True


def get_warning_log(service, last_query_handle):
    if last_query_handle is None:
        return "Query could not be executed"
    rpc_result = __do_rpc(
        lambda: service.get_log(last_query_handle.log_context))
    log, status = rpc_result
    if status != RpcStatus.OK:
        return "Failed to get warning log: %s" % status
    if log and log.strip():
        return "WARNINGS: %s" % log
    return ""<|MERGE_RESOLUTION|>--- conflicted
+++ resolved
@@ -198,35 +198,6 @@
     return result.version
 
 
-<<<<<<< HEAD
-def _get_transport(sock, host, use_ldap, ldap_user, ldap_password,
-                   use_kerberos, kerberos_service_name):
-    # based on the Impala shell impl
-    if not use_ldap and not use_kerberos:
-        return TBufferedTransport(sock)
-    
-    import sasl
-    from thrift_sasl import TSaslClientTransport
-
-    def sasl_factory():
-        sasl_client = sasl.Client()
-        sasl_client.setAttr("host", host)
-        if use_ldap:
-            sasl_client.setAttr("username", ldap_user)
-            sasl_client.setAttr("password", ldap_password)
-        else:
-            sasl_client.setAttr("service", kerberos_service_name)
-        sasl_client.init()
-        return sasl_client
-
-    if use_kerberos:
-        return TSaslClientTransport(sasl_factory, "GSSAPI", sock)
-    else:
-        return TSaslClientTransport(sasl_factory, "PLAIN", sock)
-
-
-=======
->>>>>>> 0d8a2ad4
 def close_service(service):
     service._iprot.trans.close()
 
