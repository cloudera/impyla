--- conflicted
+++ resolved
@@ -42,17 +42,8 @@
     install_package_data=True,
     package_data={'impala.thrift': ['*.thrift']},
     install_requires=['six', 'bitarray', 'thrift==0.11.0'],
-    extras_require={
-<<<<<<< HEAD
-        "kerberos": ["thrift_sasl==0.4.3a1",
-=======
-        # TODO: Python 3 could also use Thrift 0.11.0
-        ":python_version<'3.0'": ["thrift==0.11.0"],
-        ":python_version>='3.0'": ["thriftpy2>=0.4.0,<0.5.0",
-                                   ],
-
+    extras_require={                         ],
         "kerberos": ["thrift_sasl==0.4.3a2",
->>>>>>> d9244ae9
                      "kerberos>=1.3.0",
                     ],
     },
