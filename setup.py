--- conflicted
+++ resolved
@@ -29,13 +29,9 @@
     author='Uri Laserson',
     author_email='laserson@cloudera.com',
     url='https://github.com/cloudera/impyla',
-<<<<<<< HEAD
-    packages=['impala', 'impala.cli_service', 'impala.udf', 'impala.tests'],
+    packages=find_packages(),
     package_data={'impala.udf': ['precompiled/*.bc']},
     scripts=['bin/register-impala-udfs.py'],
-=======
-    packages=find_packages(),
->>>>>>> 82ffffa7
     install_requires=['thrift'],
     keywords=('cloudera impala python hadoop sql hdfs mpp madlib spark'
             'distributed db api pep 249'),
@@ -45,9 +41,6 @@
         'Programming Language :: Python :: 2.6',
         'Programming Language :: Python :: 2.7'
     ],
-<<<<<<< HEAD
+    entry_points={'sqlalchemy.dialects': ['impala = impala.sqlalchemy:ImpalaDialect']},
     zip_safe=False
-=======
-    entry_points={'sqlalchemy.dialects': ['impala = impala.sqlalchemy:ImpalaDialect']}
->>>>>>> 82ffffa7
 )